{
  "search.exclude": {
    "**/node_modules": true,
    "**/bower_components": true,
    "**/*.code-search": true,
    "data/**.json": true,
<<<<<<< HEAD
    "supplementary/experiment_scripts/*.ipynb": true
=======
    // "supplementary/experiment_scripts/*.ipynb": true,
>>>>>>> 5a67092a
  },
  "files.watcherExclude": {
    "**/.git/objects/**": true,
    "**/.git/subtree-cache/**": true,
    "**/.hg/store/**": true,
    ".mypy_cache/**": true,
    "**/__pycache__/**": true,
    "supplementary/**": true,
    "data/Simplified Lund COVID19 corpus.zip": true
  },
  "files.exclude": {
    "**/.svn": true,
    "**/.hg": true,
    "**/.DS_Store": true,
    "**/Thumbs.db": true,
    ".mypy_cache": true,
    ".pytest_cache": true
  },
  "editor.formatOnSave": true,
  "editor.codeActionsOnSave": {
    "source.organizeImports": "explicit"
  },
  "python.analysis.diagnosticMode": "workspace",
  "python.testing.unittestEnabled": false,
  "python.testing.pytestEnabled": true,
  "python.analysis.typeCheckingMode": "standard",
  "python.analysis.exclude": [
    "**/temp",
    "**/supplementary/experiment_scripts",
    "**/easyner_env/**",
    "**/site-packages/**/*.py",
    "**/.conda",
    "**/anaconda3/**",
    "**/transformers/**",
  ],
  "mypy.enabled": true,
  "mypy.runUsingActiveInterpreter": true,
  "[python]": {
    "editor.defaultFormatter": "ms-python.black-formatter",
    "editor.wordBasedSuggestions": "matchingDocuments"
  },
  "flake8.enabled": false,
  "flake8.ignorePatterns": [
    "**/site-packages/**/*.py",
    ".vscode/*.py",
    "**/.conda",
    "**supplementary/experiment_scripts",
    "**/temp"
  ],
  "ruff.enable": true,
  "ruff.configurationPreference": "filesystemFirst",
  "ruff.codeAction.fixViolation": {
    "enable": true
  },
  "ruff.fixAll": true,
  "ruff.organizeImports": true,
}<|MERGE_RESOLUTION|>--- conflicted
+++ resolved
@@ -4,11 +4,7 @@
     "**/bower_components": true,
     "**/*.code-search": true,
     "data/**.json": true,
-<<<<<<< HEAD
     "supplementary/experiment_scripts/*.ipynb": true
-=======
-    // "supplementary/experiment_scripts/*.ipynb": true,
->>>>>>> 5a67092a
   },
   "files.watcherExclude": {
     "**/.git/objects/**": true,
